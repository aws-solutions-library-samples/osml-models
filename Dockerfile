--- conflicted
+++ resolved
@@ -64,7 +64,6 @@
 # configure .bashrc to drop into a conda env and immediately activate our TARGET env
 RUN conda init && echo 'conda activate "${CONDA_TARGET_ENV:-base}"' >>  ~/.bashrc
 
-<<<<<<< HEAD
 RUN conda install -q -y --channel "nvidia/label/cuda-11.7.0" cuda
 
 # force cuda drivers to install since it won't be available in Docker build env
@@ -104,12 +103,7 @@
             'git+https://github.com/facebookresearch/detectron2.git';
 
 # copy application source in to container
-=======
-# install CUDA drivers in the container
-RUN conda install -q -y --channel "nvidia/label/cuda-11.7.0" cuda
 
-# copy our application source
->>>>>>> 56f0639d
 COPY . .
 RUN chmod 777 --recursive .
 
