--- conflicted
+++ resolved
@@ -3,17 +3,4 @@
   - conda-forge
 dependencies:
   - conda-forge::gdal=3.7.0
-  - conda-forge::proj=9.2.1
-<<<<<<< HEAD
-  - conda-forge::libgcc
-  - conda-forge::cython=0.29.36
-  - conda-forge::libjpeg-turbo=2.1.5.1
-  - conda-forge::pytorch=2.0.0
-  - conda-forge::torchvision=0.15.2
-  - conda-forge::pycocotools=2.0.6
-  - conda-forge::detectron2=0.6
-
-channels:
-  - conda-forge
-=======
->>>>>>> 7147efeb
+  - conda-forge::proj=9.2.1